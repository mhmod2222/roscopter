--- conflicted
+++ resolved
@@ -36,43 +36,20 @@
     <arg name="color"               value="$(arg color)"/>
   </include>
 
-  <!-- Joy -->
-  <!-- <node name="rc" pkg="fcu_common" type="joy" output="screen">
-    <param name="F_axis" value="1"/>
-    <param name="x_axis" value="2"/>
-    <param name="y_axis" value="3"/>
-    <param name="z_axis" value="0"/>
-
-    <param name="x_sign" value="1"/>
-    <param name="y_sign" value="1"/>
-    <param name="z_sign" value="-1"/>
-    <param name="F_sign" value="1"/>
-
-    <param name="button_takeoff_" value="0"/>
-    <param name="button_mode_" value="1"/>
-    <param name="button_reset_" value="6"/>
-    <param name="button_pause_" value="7"/>
-
-    <remap from="extended_command" to="bleh"/>
-  </node>
-  <node name="joy" pkg="joy" type="joy_node">
-    <param name="autorepeat_rate" value="100"/>
-  </node> -->
-
   <!-- Position Controller -->
   <node name="controller" pkg="ros_copter" type="controller" output="screen">
-<<<<<<< HEAD
-=======
+    <remap from="estimate" to="$(arg mav_name)/ground_truth/odometry"/>
+    <param name="max_u" value="1.0"/>
+    <param name="max_v" value="1.0"/>
+    <param name="max_roll" value="0.3"/>
+    <param name="max_pitch" value="0.3"/>
+  </node>
 
->>>>>>> 21d0952c
-    <remap from="estimate" to="$(arg mav_name)/ground_truth/odometry"/>
-  </node>
-  
   <!--Estimation-->
    <node name="ekf" pkg="ros_copter"  type="ekf" output="screen">
      <rosparam command="load" file="$(find ros_copter)/params/estimator.yaml" />
      <remap from="/imu/data" to="/shredder/imu"/>
-     <!-- <remap from="mocap" to="/naze/CG"/>  -->
+     <remap from="mocap" to="/shredder/ground_truth/odometry"/>
    </node>
   <!-- Waypoint Manager -->
   <node name="waypoint_manager" pkg="ros_copter" type="waypoint_manager.py"/>

#!/usr/bin/env python
# license removed for brevity
import rospy
import time
from fcu_common.msg import ExtendedCommand
from nav_msgs.msg import Odometry
from ros_copter.srv import AddWaypoint, RemoveWaypoint, SetWaypointsFromFile
import csv
import tf
import numpy as np

class WaypointManager():

    def __init__(self):

        # get parameters
        # how close does the MAV need to get before going to the next waypoint?
        self.threshold = rospy.get_param('~threshold', .5)
        self.cyclical_path = rospy.get_param('~cycle', True)
<<<<<<< HEAD
        self.waypoint_filename = rospy.get_param('~waypoint_filename', "/home/magicc/lanl_ws/waypoint.csv")
=======
        self.waypoint_filename = rospy.get_param('~waypoint_filename', "/home/jarvis/roscopter/src/ros_copter/params/waypoints.csv")
>>>>>>> dbf10ea7

        self.prev_time = rospy.Time.now()

        # set up Services
        self.add_waypoint_service = rospy.Service('add_waypoint', AddWaypoint, self.addWaypointCallback)
        self.remove_waypoint_service = rospy.Service('remove_waypoint', RemoveWaypoint, self.addWaypointCallback)
        self.set_waypoint_from_file_service = rospy.Service('set_waypoints_from_file', SetWaypointsFromFile, self.addWaypointCallback)

        print("1")

        # Set Up Publishers and Subscribers
        self.xhat_sub_ = rospy.Subscriber('shredder/ground_truth/odometry', Odometry, self.odometryCallback, queue_size=5)
        self.waypoint_pub_ = rospy.Publisher('high_level_command', ExtendedCommand, queue_size=5, latch=True)

        # Start Up Waypoint List
        self.waypoint_list = []
        print(self.waypoint_filename)
        if self.waypoint_filename:
            file = csv.reader(open(self.waypoint_filename, 'r'))
            print("Waypoints file")
            for row in file:
                data = map(float, row)
                # Wrap yaw from -PI to PI
                while data[3] <= -3.141593:
                    data[3] += 2*3.141593
                while data[3] > 3.141503:
                    data[3] -= 2*3.141593
                print(data)
                self.waypoint_list.append(data)

        self.current_waypoint_index = 0

        command_msg = ExtendedCommand()
        current_waypoint = np.array(self.waypoint_list[0])

        command_msg.x = current_waypoint[0]
        command_msg.y = current_waypoint[1]
        command_msg.F = current_waypoint[2]
        command_msg.z = current_waypoint[3]
        command_msg.mode = ExtendedCommand.MODE_XPOS_YPOS_YAW_ALTITUDE
        self.waypoint_pub_.publish(command_msg)

        while not rospy.is_shutdown():
            # wait for new messages and call the callback when they arrive
            print("spinning")
            rospy.spin()


    def addWaypointCallback(req):
        print("addwaypoints")

    def removeWaypointCallback(req):
        print("remove Waypoints")

    def setWaypointsFromFile(req):
        print("set Waypoints from File")

    def odometryCallback(self, msg):
        # Get error between waypoint and current state
        current_waypoint = np.array(self.waypoint_list[self.current_waypoint_index])
        (r, p, y) = tf.transformations.euler_from_quaternion([msg.pose.pose.orientation.x, msg.pose.pose.orientation.y, msg.pose.pose.orientation.z, msg.pose.pose.orientation.w])
        current_position = np.array([msg.pose.pose.position.x,
                                     msg.pose.pose.position.y,
                                     msg.pose.pose.position.z,
                                     y])

        error = np.linalg.norm(current_position - current_waypoint)

        if error < self.threshold:
            # Get new waypoint index
            self.current_waypoint_index += 1
            if self.cyclical_path:
                self.current_waypoint_index %= len(self.waypoint_list)
            else:
                if self.current_waypoint_index > len(self.waypoint_list):
                    self.current_waypoint_index -=1
            next_waypoint = np.array(self.waypoint_list[self.current_waypoint_index])
            command_msg = ExtendedCommand()
            command_msg.x = next_waypoint[0]
            command_msg.y = next_waypoint[1]
            command_msg.F = next_waypoint[2]
            command_msg.z = next_waypoint[3]
            command_msg.mode = ExtendedCommand.MODE_XPOS_YPOS_YAW_ALTITUDE
            self.waypoint_pub_.publish(command_msg)


<<<<<<< HEAD

=======
>>>>>>> dbf10ea7
if __name__ == '__main__':
    rospy.init_node('waypoint_manager', anonymous=True)
    try:
        wp_manager = WaypointManager()
    except:
        rospy.ROSInterruptException
    pass<|MERGE_RESOLUTION|>--- conflicted
+++ resolved
@@ -17,11 +17,7 @@
         # how close does the MAV need to get before going to the next waypoint?
         self.threshold = rospy.get_param('~threshold', .5)
         self.cyclical_path = rospy.get_param('~cycle', True)
-<<<<<<< HEAD
-        self.waypoint_filename = rospy.get_param('~waypoint_filename', "/home/magicc/lanl_ws/waypoint.csv")
-=======
-        self.waypoint_filename = rospy.get_param('~waypoint_filename', "/home/jarvis/roscopter/src/ros_copter/params/waypoints.csv")
->>>>>>> dbf10ea7
+        self.waypoint_filename = rospy.get_param('~waypoint_filename', "waypoints.csv")
 
         self.prev_time = rospy.Time.now()
 
@@ -107,11 +103,6 @@
             command_msg.mode = ExtendedCommand.MODE_XPOS_YPOS_YAW_ALTITUDE
             self.waypoint_pub_.publish(command_msg)
 
-
-<<<<<<< HEAD
-
-=======
->>>>>>> dbf10ea7
 if __name__ == '__main__':
     rospy.init_node('waypoint_manager', anonymous=True)
     try:
